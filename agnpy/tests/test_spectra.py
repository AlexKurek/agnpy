--- conflicted
+++ resolved
@@ -3,46 +3,15 @@
 import astropy.units as u
 from astropy.constants import m_e, m_p
 import pytest
-from agnpy.spectra import PowerLaw, BrokenPowerLaw, LogParabola, ExpCutoffPowerLaw, InterpolatedDistribution
+from agnpy.spectra import (
+    PowerLaw,
+    BrokenPowerLaw,
+    LogParabola,
+    ExpCutoffPowerLaw,
+    InterpolatedDistribution,
+)
 from agnpy.utils.math import trapz_loglog
-<<<<<<< HEAD
 from agnpy.utils.conversion import mec2, mpc2
-=======
-from agnpy.utils.conversion import mec2
-
-# variables with _test are global and meant to be used in all tests
-# global PowerLaw
-k_e_test = 1e-13 * u.Unit("cm-3")
-p_test = 2.1
-gamma_min_test = 10
-gamma_max_test = 1e7
-pwl_test = PowerLaw(
-    k_e_test, p_test, gamma_min_test, gamma_max_test
-)
-
-
-# global BrokenPowerLaw
-p1_test = 2.1
-p2_test = 3.1
-gamma_b_test = 1e3
-bpwl_test = BrokenPowerLaw(
-    k_e_test, p1_test, p2_test, gamma_b_test, gamma_min_test, gamma_max_test
-)
-
-
-# global LogParabola
-q_test = 0.2
-gamma_0_test = 1e4
-lp_test = LogParabola(
-    k_e_test, p_test, q_test, gamma_0_test, gamma_min_test, gamma_max_test
-)
-
-# global PowerLaw exp Cutoff
-gamma_c_test = 1e3
-epwl_test = ExpCutoffPowerLaw(
-    k_e_test, p_test, gamma_c_test, gamma_min_test, gamma_max_test
-)
->>>>>>> ee6c9667
 
 
 def power_law_integral(k_e, p, gamma_min, gamma_max):
@@ -97,7 +66,6 @@
     return k_e * (term_1 + term_2)
 
 
-<<<<<<< HEAD
 class TestParticleDistribution:
     """Class grouping all the tests related to the general class
     ParticleDistribution, from which all the other classes inherit."""
@@ -110,36 +78,6 @@
         n_e.plot(gamma_power=gamma_power)
         assert True
 
-=======
-# Data are generated, following the four already implemented distributions of agnpy.
-# The interpolation function is derived for each data set and then is interpolated and
-# data points are being compared:
-
-gamma1 = np.logspace(np.log10(gamma_min_test),np.log10(gamma_max_test),100)
-
-pwl_data = pwl_test(gamma1).value
-pwl_inter = InterpolatedDistribution(
-    gamma1, pwl_data *u.Unit('cm-3')
-)
-
-bpwl_data = bpwl_test(gamma1).value
-bpwl_inter = InterpolatedDistribution(
-    gamma1, bpwl_data *u.Unit('cm-3')
-)
-
-lp_data = lp_test(gamma1).value
-lp_inter = InterpolatedDistribution(
-    gamma1, lp_data *u.Unit('cm-3')
-)
-
-# defining another gamma2 array just for the ExpCutoffPowerLaw, since the functions takes very low values for big gammas
-gamma2 = np.logspace(np.log10(gamma_min_test),np.log10(1e5),100)
-
-epwl_data = epwl_test(gamma2).value
-epwl_inter = InterpolatedDistribution(
-    gamma2, epwl_data *u.Unit('cm-3')
-)
->>>>>>> ee6c9667
 
 class TestPowerLaw:
     """Class grouping all tests related to the PowerLaw spectrum."""
@@ -153,9 +91,9 @@
         # check that outside the boundaries values are all 0
         assert not np.all(values[~condition])
 
-    @pytest.mark.parametrize("p", np.arange(1, 5, 0.5))
-    @pytest.mark.parametrize("gamma_min", np.logspace(0, 3, 4))
-    @pytest.mark.parametrize("gamma_max", np.logspace(4, 7, 4))
+    @pytest.mark.parametrize("p", np.arange(1, 4, 0.5))
+    @pytest.mark.parametrize("gamma_min", np.logspace(0, 2, 3))
+    @pytest.mark.parametrize("gamma_max", np.logspace(4, 6, 3))
     @pytest.mark.parametrize("gamma_power", [0, 1])
     @pytest.mark.parametrize("integrator", [np.trapz, trapz_loglog])
     def test_power_law_integral(self, p, gamma_min, gamma_max, gamma_power, integrator):
@@ -173,13 +111,14 @@
             analytical_integral = power_law_times_gamma_integral(
                 k, p, gamma_min, gamma_max
             )
+
         assert u.isclose(
             numerical_integral, analytical_integral, atol=0 * u.Unit("cm-3"), rtol=0.05
         )
 
-    @pytest.mark.parametrize("p", np.arange(1, 5, 0.5))
-    @pytest.mark.parametrize("gamma_min", np.logspace(0, 3, 4))
-    @pytest.mark.parametrize("gamma_max", np.logspace(4, 7, 4))
+    @pytest.mark.parametrize("p", np.arange(1, 4, 0.5))
+    @pytest.mark.parametrize("gamma_min", np.logspace(0, 2, 3))
+    @pytest.mark.parametrize("gamma_max", np.logspace(4, 6, 3))
     def test_init(self, p, gamma_min, gamma_max):
         """Test the intialisation of the power law with the different methods."""
         # initialisation from total density
@@ -251,8 +190,8 @@
         # check that outside the boundaries values are all 0
         assert not np.all(values[~condition])
 
-    @pytest.mark.parametrize("p1", np.arange(1, 5, 0.5))
-    @pytest.mark.parametrize("p2", np.arange(1, 5, 0.5))
+    @pytest.mark.parametrize("p1", np.arange(1, 2, 0.5))
+    @pytest.mark.parametrize("p2", np.arange(3, 4, 0.5))
     @pytest.mark.parametrize("gamma_b", np.logspace(3, 5, 3))
     @pytest.mark.parametrize("gamma_min", np.logspace(0, 2, 3))
     @pytest.mark.parametrize("gamma_max", np.logspace(6, 8, 3))
@@ -279,12 +218,13 @@
             analytical_integral = broken_power_law_times_gamma_integral(
                 k, p1, p2, gamma_b, gamma_min, gamma_max
             )
+
         assert u.isclose(
             numerical_integral, analytical_integral, atol=0 * u.Unit("cm-3"), rtol=0.05
         )
 
-    @pytest.mark.parametrize("p1", np.arange(1, 5, 0.5))
-    @pytest.mark.parametrize("p2", np.arange(1, 5, 0.5))
+    @pytest.mark.parametrize("p1", np.arange(1, 2, 0.5))
+    @pytest.mark.parametrize("p2", np.arange(3, 4, 0.5))
     @pytest.mark.parametrize("gamma_b", np.logspace(3, 5, 3))
     @pytest.mark.parametrize("gamma_min", np.logspace(0, 2, 3))
     @pytest.mark.parametrize("gamma_max", np.logspace(6, 8, 3))
@@ -395,8 +335,8 @@
         # check that outside the boundaries values are all 0
         assert not np.all(values[~condition])
 
-    @pytest.mark.parametrize("p", np.arange(1, 5, 0.5))
-    @pytest.mark.parametrize("q", [0.01, 0.02, 0.05, 0.1, 0.2, 0.5])
+    @pytest.mark.parametrize("p", np.arange(1, 4, 0.5))
+    @pytest.mark.parametrize("q", [0.02, 0.05, 0.2, 0.5])
     @pytest.mark.parametrize("gamma_0", np.logspace(3, 5, 3))
     @pytest.mark.parametrize("gamma_min", np.logspace(0, 2, 3))
     @pytest.mark.parametrize("gamma_max", np.logspace(6, 8, 3))
@@ -506,8 +446,7 @@
         # check that outside the boundaries values are all 0
         assert not np.all(values[~condition])
 
-<<<<<<< HEAD
-    @pytest.mark.parametrize("p", np.arange(1, 5, 0.5))
+    @pytest.mark.parametrize("p", np.arange(1, 4, 0.5))
     @pytest.mark.parametrize("gamma_c", np.logspace(3, 5, 3))
     @pytest.mark.parametrize("gamma_min", np.logspace(0, 2, 3))
     @pytest.mark.parametrize("gamma_max", np.logspace(6, 8, 3))
@@ -588,125 +527,33 @@
         # check that the value at gamma=1 is close to the value we set initially
         assert u.isclose(n_1, epwl_e(1), atol=0 * u.Unit("cm-3"), rtol=1e-2)
         assert u.isclose(n_1, epwl_p(1), atol=0 * u.Unit("cm-3"), rtol=1e-2)
-=======
-    def test_from_normalised_density(self):
-        """test the intialisation of the power law from the total particle
-        density"""
-        n_e_tot = 1e-5 * u.Unit("cm-3")
-        epwl = ExpCutoffPowerLaw.from_normalised_density(
-            n_e_tot=n_e_tot,
-            p=p_test,
-            gamma_c=gamma_c_test,
-            gamma_min=gamma_min_test,
-            gamma_max=gamma_max_test,
-        )
-        # calculate n_e_tot
-        n_e_tot_calc = epwl.integral(
-            gamma_low=gamma_min_test, gamma_up=gamma_max_test, gamma_power=0
-        )
-        assert u.isclose(n_e_tot, n_e_tot_calc, atol=0 * u.Unit("cm-3"), rtol=1e-2)
-
-    def test_from_normalised_energy_density(self):
-        """test the intialisation of the power law from the total particle
-        energy density"""
-        u_e = 3e-4 * u.Unit("erg cm-3")
-        epwl = ExpCutoffPowerLaw.from_normalised_energy_density(
-            u_e=u_e,
-            p=p_test,
-            gamma_c=gamma_c_test,
-            gamma_min=gamma_min_test,
-            gamma_max=gamma_max_test,
-        )
-        # calculate u_e
-        u_e_calc = mec2 * epwl.integral(
-            gamma_low=gamma_min_test, gamma_up=gamma_max_test, gamma_power=1
-        )
-        print(u_e)
-        print(u_e_calc)
-        assert u.isclose(u_e, u_e_calc, atol=0 * u.Unit("erg cm-3"), rtol=1e-2)
-
-    def test_from_norm_at_gamma_1(self):
-        """test the intialisation of the powerlaw from the normalisation at
-        gamma = 1"""
-        norm = 1e-13 * u.Unit("cm-3")
-        epwl = ExpCutoffPowerLaw.from_norm_at_gamma_1(
-            norm=norm,
-            p=p_test,
-            gamma_c=gamma_c_test,
-            gamma_min=1,
-            gamma_max=gamma_max_test,
-        )
-        assert u.isclose(norm, epwl(1), atol=0 * u.Unit("cm-3"), rtol=1e-2)
-
-
-class TestInterpolation:
-
-    """ 1. assert that outside the bounding box the function returns 0"""
-
-    def test_call_pow(self):
-        gamma = np.logspace(0, 8)
-        values = pwl_inter(gamma).value
-        condition = (gamma_min_test <= gamma) * (gamma <= gamma_max_test)
-        # check that outside the boundaries values are all 0
+
+
+class TestInterpolatedDistribution:
+    @pytest.mark.parametrize(
+        "n", [PowerLaw(), BrokenPowerLaw(), LogParabola(), ExpCutoffPowerLaw()]
+    )
+    def test_interpolation(self, n):
+        """Assert that the interpolated distribution does not have large
+        deviations from the original one."""
+        gamma = np.logspace(np.log10(n.gamma_min), np.log10(n.gamma_max))
+        n_interp = InterpolatedDistribution(gamma, n(gamma))
+
+        assert u.allclose(n(gamma), n_interp(gamma), atol=0 * u.Unit("cm-3"), rtol=1e-6)
+
+        # also assert that outside the bounding box the values are 0
+        gamma_broad = np.logspace(0, 8)
+        values = n_interp(gamma_broad).to_value("cm-3")
+        condition = (n_interp.gamma_min <= gamma_broad) * (
+            gamma_broad <= n_interp.gamma_max
+        )
+
         assert not np.all(values[~condition])
 
-    def test_call_bpwl(self):
-        gamma = np.logspace(0, 8)
-        values = bpwl_inter(gamma).value
-        condition = (gamma_min_test <= gamma) * (gamma <= gamma_max_test)
-        # check that outside the boundaries values are all 0
-        assert not np.all(values[~condition])
-
-    def test_call_lp(self):
-        gamma = np.logspace(0, 8)
-        values = lp_inter(gamma).value
-        condition = (gamma_min_test <= gamma) * (gamma <= gamma_max_test)
-        # check that outside the boundaries values are all 0
-        assert not np.all(values[~condition])
-
-    def test_call_ep(self):
-        gamma = np.logspace(0, 8)
-        values = epwl_inter(gamma).value
-        condition = (gamma_min_test <= gamma) * (gamma <= gamma_max_test)
-        # check that outside the boundaries values are all 0
-        assert not np.all(values[~condition])
-
-    """ 2. assert that the interpolated function does not have large deviations from the original one. """
-
-    def test_power_vs_inter(self):
-        assert np.allclose(pwl_inter(gamma1).value, pwl_data, rtol=1e-05, atol=0, equal_nan=False)
-
-    def test_bpwl_vs_inter(self):
-        assert np.allclose(bpwl_inter(gamma1).value, bpwl_data, rtol=1e-05, atol=0, equal_nan=False)
-
-    def test_lp_vs_inter(self):
-        assert np.allclose(lp_inter(gamma1).value, lp_data, rtol=1e-05, atol=0, equal_nan=False)
-
-    def test_ep_vs_inter(self):
-        assert np.allclose(epwl_inter(gamma2).value, epwl_data, rtol=1e-05, atol=0, equal_nan=False)
-
-
-    """ 3. assert that the SSA integrand of the interpolated function does not have large deviations from the original one """
-
-    def test_SSA_pow(self):
-        SSA_inter = pwl_inter.SSA_integrand(gamma1).value
-        SSA_power = pwl_test.SSA_integrand(gamma1).value
-        assert np.allclose(pwl_inter.SSA_integrand(gamma1).value, pwl_test.SSA_integrand(gamma1).value, rtol=1e-3, atol=0, equal_nan=False)
-
-    #only test that does not pass. The problem is where the distribution breaks. For the 100 points, only 1 does not pass the test, the one that
-    #corresponds to the brake. The deviation of the point in respect to the correct one is ~ 10%.
-    def test_SSA_bpwl(self):
-         SSA_inter = bpwl_inter.SSA_integrand(gamma1).value
-         SSA_power = bpwl_test.SSA_integrand(gamma1).value
-         assert np.allclose(bpwl_inter.SSA_integrand(gamma1).value, bpwl_test.SSA_integrand(gamma1).value, rtol = 1e-3, atol=0, equal_nan=False)
-
-    def test_SSA_lp(self):
-        SSA_inter = lp_inter.SSA_integrand(gamma1).value
-        SSA_power = lp_test.SSA_integrand(gamma1).value
-        assert np.allclose(lp_inter.SSA_integrand(gamma1).value, lp_test.SSA_integrand(gamma1).value, rtol = 1e-3, atol=0, equal_nan=False)
-
-    def test_SSA_ep(self):
-        SSA_inter = epwl_inter.SSA_integrand(gamma2).value
-        SSA_power = epwl_test.SSA_integrand(gamma2).value
-        assert np.allclose(epwl_inter.SSA_integrand(gamma2).value, epwl_test.SSA_integrand(gamma2).value, rtol = 1e-3, atol=0, equal_nan=False)
->>>>>>> ee6c9667
+        # test the part of the SSA integrand involving the electron distribution
+        ssa_integrand = n.SSA_integrand(gamma)
+        ssa_integrand_interp = n_interp.SSA_integrand(gamma)
+
+        assert u.allclose(
+            ssa_integrand, ssa_integrand_interp, atol=0 * u.Unit("cm-3"), rtol=1e-1
+        )